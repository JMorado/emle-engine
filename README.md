--- conflicted
+++ resolved
@@ -7,540 +7,6 @@
 
 (Mascot courtesy [Nictrain123](https://www.deviantart.com/nictrain123/art/Simply-Emily-774815887) ![CC BY 3.0](https://licensebuttons.net/l/by/3.0/80x15.png).)
 
-<<<<<<< HEAD
 See the [website](https://chemle.github.io/emle-engine) for full documentation.
-=======
-A simple interface to allow electrostatic embedding of machine learning
-potentials using an [ORCA](https://orcaforum.kofo.mpg.de/i-nde-x.php-)-like interface. Based on [code](https://github.com/emedio/embedding) by Kirill Zinovjev. An example [sander](htps://ambermd.org/AmberTools.h) implementation is provided. This
-works by reusing the existing interface between sander and [ORCA](https://orcaforum.kofo.mpg.de/index.php), meaning
-that no modifications to sander are needed. An [OpenMM](#openmm-integration)
-interface is also available via [Sire](https://sire.openbiosim.org). The embedding
-model currently supports the HCNOS elements. We plan to add
-support for further elements in the near future.
 
-Further details can be found in our paper, available [here](https://pubs.acs.org/doi/10.1021/acs.jctc.4c00248). Please
-cite this work if you use `emle-engine` in your research. Supplementary
-information and data can be found [here](https://github.com/chemle/emle-engine-paper). For
-the original theory behind EMLE, please refer to [this](https://pubs.acs.org/doi/10.1021/acs.jctc.2c00914)
-publication.
-
-We thank EPSRC for funding (grant code EP/V011421/1).
-
-## Installation
-
-First create a conda environment with all of the required dependencies:
-
-```sh
-conda env create -f environment.yaml
-conda activate emle
-```
-
-If this fails, try using [mamba](https://github.com/mamba-org/mamba) as a replacement for conda.
-
-For GPU functionality, you will need to install appropriate CUDA drivers on
-your host system along with NVCC, the CUDA compiler driver. (This doesn't come
-with `cudatoolkit` from `conda-forge`.)
-
-(Depending on your CUDA setup, you might need to prefix the environment creation
-command above with something like `CONDA_OVERRIDE_CUDA="11.2"` to resolve an
-environment that is compatible with your CUDA driver.)
-
-Finally, install `emle-engine`:
-
-```sh
-pip install .
-```
-
-If you are developing and want an editable install, use:
-
-```sh
-pip install -e .
-```
-
-## Usage
-
-To start an EMLE calculation server:
-
-```
-emle-server
-```
-
-For usage information, run:
-
-```
-emle-server --help
-```
-
-(By default, an `emle_settings.yaml` file will be written to the working directory
-containing the settings used to configure the server. This can be used to re-run
-an existing simulation using the `--config` option or `EMLE_CONFIG` environment
-variable. Additional `emle_pid.txt` and `emle_port.txt` files contain the process
-ID and port of the server.)
-
-To launch a client to send a job to the server:
-
-```
-orca orca_input
-```
-
-Where `orca_input` is the path to a fully specified ORCA input file. In the
-examples given here, the `orca` executable will be called by `sander` when
-performing QM/MM, i.e. we are using a _fake_ ORCA as the QM backend.
-
-(Alternatively, just running `orca orca_input` will try to connect to an existing
-server and start one for you if a connection is not found.)
-
-The server and client should both connect to the same hostname and port. This
-can be specified in a script using the environment variables `EMLE_HOST` and
-`EMLE_PORT`. If not specified, then the _same_ default values will be used for
-both the client and server.
-
-To stop the server:
-
-```
-emle-stop
-```
-
-## NNPOps
-
-The ``EMLE`` model uses Atomic Environment Vectors (AEVs) for the calculation of
-the electrostatic embedding energy. For performance, it is desirable to use
-the optimised symmetry functions provided by the [NNPOps](https://github.com/openmm/NNPOps)
-package. This requires a *static* compute graph, so needs to know the atomic
-numbers for the atoms in the QM region in advance. These can be specified using
-the ``EMLE_ATOMIC_NUMBERS`` environment variable, or the ``--atomic-numbers``
-command-line argument when launching the server. This option should only be
-used if the QM region is fixed, i.e. the atoms in the QM region do not change
-each time the calculator is called.
-
-## Backends
-
-The embedding method relies on in vacuo energies and gradients, to which
-corrections are added based on the predictions of the model. At present we
-support the use of
-[TorchANI](https://githb.com/aiqm/torchani),
-[DeePMD-kit](https://docs.deepmodeling.com/projects/deepmd/en/master/index.html),
-[ORCA](https://sites.google.com/site/orcainputlibrary/interfaces-and-qmm),
-[SQM](https://ambermd.org/AmberTools.php),
-[XTB](https://xtb-docs.readthedocs.io/en/latest), or
-[PySander](https://ambermd.org/AmberTools.php)
- for the backend, providing reference MM or QM with EMLE embedding, and pure EMLE
-implementations. To specify a backend, use the `--backend` argument when launching
-`emle-server`, e.g:
-
-```
-emle-server --backend torchani
-```
-
-(The default backend is `torchani`.)
-
-When using the `orca` backend, you will also need to specify the path to the
-*real* `orca` exectubale using the `--orca-path` command-line argument, or the
-`EMLE_ORCA_PATH` environment variable. (To check that EMLE is running, look for
-a log or settings  file in the working directory.) The input for `orca` will
-be taken from the `&orc` section of the `sander` configuration file, so use this
-to specify the method, etc.
-
-When using `deepmd` as the backend you will also need to specify a model
-file to use. This can be passed with the `--deepmd-model` command-line argument,
-or using the `EMLE_DEEPMD_MODEL` environment variable. This can be a single file, or
-a set of model files specified using wildcards, or as a comma-separated list.
-When multiple files are specified, energies and gradients will be averaged
-over the models. The model files need to be visible to the `emle-server`, so we
-recommend the use of absolute paths.
-
-When using `pysander` or `sqm` as the backend you will also need to specify the
-path to an AMBER parm7 topology file for the QM region. This can be specified
-using the `--parm7` command-line argument, or via the `EMLE_PARM7` environment
-variable.
-
-We also provide a flexible way of supporting external backends via a callback
-function that can be specified via:
-
-```
-emle-server --external-backend module.function
-```
-
-The `function` should take a single argument, an [ase.Atoms](https://wiki.fysik.dtu.dk/ase/ase/atoms.html)
-object for the QM region, and return the energy in Hartree as a float along
-with the gradients in Hartree/Bohr as a `numpy.ndarray`. The external backend
-can also be supplied using the `EMLE_EXTERNAL_BACKEND` environment variable.
-When set, the external backend will take precendence over any other backend.
-If the callback is a function within a local module, then make sure that the
-directory containing the module is in `sys.path`, or is visible to the `emle-server`,
-e.g. the server is launched from the same directory as the module. Alternatively,
-use `--plugin-path` to specify the path to a directory containing the module.
-This can also be specified using the `EMLE_PLUGIN_PATH` environment variable.
-Make sure that this is an absolute path so that it is visible to the server
-regardless of where it is launched.
-
-## Delta-learning corrections
-
-We also support the use [Rascal](https://github.com/lab-cosmo/librascal)
-for the calculation of delta-learning corrections to the in vacuo energies and
-gradients. To use, you will first need to create an environment with the additional
-dependencies:
-
-```sh
-conda env create -f environment_rascal.yaml
-conda activate emle-rascal
-```
-
-(These are not included in the default environment as they limit the supported
-Python versions.)
-
-Then, specify a model file using the `--rascal-model`
-command-line argument, or via the `EMLE_RASCAL_MODEL` environment variable.
-
-Note that the chosen [backend](#backends) _must_ match the one used to train the model. At
-present this is left to the user to specify. In future we aim to encode the
-backend in the model file so that it can be selected automatically.
-
-## Device
-
-We currently support `CPU` and `CUDA` as the device for [PyTorch](https://pytorch.org/).
-This can be configured using the `EMLE_DEVICE` environment variable, or by
-using the `--device` argument when launching `emle-server`, e.g.:
-
-```
-emle-server --device cuda
-```
-
-When no device is specified, we will preferentially try to use `CUDA` if it is
-available. By default, the _first_ `CUDA` device index will be used. If you want
-to specify the index, e.g. when running on a multi-GPU setup, then you can use
-the following syntax:
-
-```
-emle-server --device cuda:1
-```
-
-This would tell `PyTorch` that we want to use device index `1`. The same formatting
-works for the environment varialbe, e.g. `EMLE_DEVICE=cuda:1`.
-
-## Embedding method
-
-We support _electrostatic_, _mechanical_, _non-polarisable_, and _MM_ embedding.
-Here non-polarisable emedding uses the EMLE model to predict charges for the
-QM region, but ignores the induced component of the potential. MM embedding
-allows the user to specify fixed MM charges for the QM atoms, with induction
-once again disabled. Obviously we are advocating our electrostatic embedding
-scheme, but the use of different embedding schemes provides a useful reference
-for determining the benefit of using electrostatic embedding for a given system.
-The embedding method can be specified using the `EMLE_METHOD` environment
-variable, or when launching the server, e.g.:
-
-```
-emle-server --method mechanical
-```
-
-The default option is (unsurprisingly) `electrostatic`. When using MM
-embedding you will also need to specify MM charges for the atoms within the
-QM region. This can be done using the `--mm-charges` option, or via the
-`EMLE_MM_CHARGES` environment variable. The charges can be specified as a list
-of floats (space separated from the command-line, comma-separated when using
-the environment variable) or a path to a file. When using a file, this should
-be formatted as a single column, with one line per QM atom. The units
-are electron charge.
-
-## Alpha mode
-
-We support two methods for the calculation of atomic polarisabilities. The
-default, `species`, uses a single volume scaling factor for each species.
-Alternatively, `reference`, calculates the scaling factors using Gaussian
-Process Regression (GPR) using the values learned for each reference environment.
-The alpha mode can be specified using the `--alpha-mode` command-line argument,
-or via the `EMLE_ALPHA_MODE` environment variable.
-
-## Logging
-
-Energies can be written to a file using the `--energy-file` command-line argument
-or the `EMLE_ENERGY_FILE` environment variable. The frequency of logging can be
-specified using `--energy-frequency` or `EMLE_ENERGY_FREQUENCY`. This should be an
-integer specifying the frequency, in integration steps, at which energies are
-written. (The default is 0, which means that energies aren't logged.) The output
-will look something like the following, where the columns specify the current
-step, the in vacuo energy and the total energy.
-
-General log messages are written to the file specified by the `--log-file` or
-`EMLE_LOG_FILE` options. (When using the Python API, by default, no log file is
-used and diagnostic messages are written to `sys.stderr`. When using `emle-server`,
-logs are by default redirected to `emle_log.txt`.) The log level can be adjusted
-by using the `--log-level` or `EMLE_LOG_LEVEL` options. For performance, the default
-log level is set to `ERROR`.
-
-```
-#     Step            E_vac (Eh)            E_tot (Eh)
-         0     -495.724193647246     -495.720214843750
-         1     -495.724193662147     -495.720214843750
-         2     -495.722049429755     -495.718475341797
-         3     -495.717705026011     -495.714660644531
-         4     -495.714381769041     -495.711761474609
-         5     -495.712389051656     -495.710021972656
-         6     -495.710483833889     -495.707977294922
-         7     -495.708991110067     -495.706909179688
-         8     -495.708890005688     -495.707183837891
-         9     -495.711066677908     -495.709045410156
-        10     -495.714580371718     -495.712799072266
-```
-
-The xyz coordinates of the QM (ML) and MM regions can be logged by providing the
-`--qm-xyz-frequency` command-line argument or by setting the `EMLE_QM_XYZ_FREQUENCY`
-environment variable (default is 0, indicating no logging). This generates a
-`qm.xyz` file (can be changed by `--qm-xyz-file` argument or the `EMLE_QM_XYZ_FILE`
-environment variable) as an XYZ trajectory for the QM region, and a `pc.xyz` file
-(controlled by `--pc-xyz-file` argument or the `EMLE_PC_XYZ_FILE` environment
-variable) with the following format:
-```
-<number of point charges in frame1>
-charge_1 x y z
-charge_2 x y z
-...
-charge_n x y z
-<number of point charges in frame2>
-charge_1 x y z
-charge_2 x y z
-...
-```
-The `qm.xyz` and `pc.xyz` files can be used for error analysis as described below.
-
-## Why do we need an EMLE server?
-
-The EMLE implementation uses several ML frameworks to predict energies
-and gradients. [DeePMD-kit](https://docs.deepmodeling.com/projects/deepmd/en/master/index.html)
-or [TorchANI](https://github.com/aiqm/torchani) can be used for the in vacuo
-predictions and custom [PyTorch](https://pytorch.org) code is used to predict
-corrections to the in vacuo values in the presence of point charges.
-The frameworks make heavy use of
-[just-in-time compilation](https://en.wikipedia.org/wiki/Just-in-time_compilation).
-This compilation is performed during to the _first_ EMLE call, hence
-subsequent calculatons are _much_ faster. By using a long-lived server
-process to handle EMLE calls from `sander` we can get the performance
-gain of JIT compilation.
-
-## Demo
-
-A demo showing how to run EMLE on a solvated alanine dipeptide system can be
-found in the [demo](demo) directory. To run:
-
-```
-cd demo
-./demo.sh
-```
-
-Output will be written to the `demo/output` directory.
-
-## End-state correction
-
-It is possible to use ``emle-engine`` to perform end-state correction (ESC)
-for alchemical free-energy calculations. Here a λ value is used to
-interpolate between the full MM (λ = 0) and EMLE (λ = 1) modified
-potential. To use this feature specify the λ value from the command-line,
-e.g.:
-
-```
-emle-server --lambda-interpolate 0.5
-```
-
-or via the `ESC_LAMBDA_INTERPOLATE` environment variable. When performing
-interpolation it is also necessary to specifiy the path to a topology file
-for the QM region. This can be specified using the `--parm7` command-line
-argument, or via the `EMLE_PARM7` environment variables You will also need to
-specify the (zero-based) indices of the atoms within the QM region. To do so,
-use the `--qm-indices` command-line argument, or the `EMLE_QM_INDICES` environment
-variable. Finally, you will need specify MM charges for the QM atoms using
-the `--mm-charges` command-line argument or the `EMLE_MM_CHARGES` environment
-variable. These are used to calculate the electrostatic interactions between
-point charges on the QM and MM regions.
-
-It is possible to pass one or two values for λ. If a single value is used, then
-the calculator will always use that value for interpolation, unless it is updated
-externally using the `--set-lambda-interpolate` command line option, e.g.:
-
-```
-emle-server --set-lambda-interpolate 1
-```
-
-Alternatively, if two values are passed then these will be used as initial and
-final values of λ, with the additional `--interpolate-steps` option specifying
-the number of steps (calls to the server) over which λ will be linearly
-interpolated. (This can also be specified using the `EMLE_INTERPOLATE_STEPS`
-environment variable.) In this case the energy file (if written) will contain
-output similar to that shown below. The columns specify the current step, the
-current λ value, the energy at the current λ value, and the pure MM and EMLE
-energies.
-
-```
-#     Step                     λ             E(λ) (Eh)           E(λ=0) (Eh)           E(λ=1) (Eh)
-         0        0.000000000000       -0.031915396452       -0.031915396452     -495.735900878906
-         5        0.100000000000      -49.588279724121       -0.017992891371     -495.720855712891
-        10        0.200000000000      -99.163040161133       -0.023267691955     -495.722106933594
-        15        0.300000000000     -148.726318359375       -0.015972195193     -495.717071533203
-        20        0.400000000000     -198.299896240234       -0.020024012774     -495.719726562500
-        25        0.500000000000     -247.870407104492       -0.019878614694     -495.720947265625
-        30        0.600000000000     -297.434417724609       -0.013046705164     -495.715332031250
-        35        0.700000000000     -347.003417968750       -0.008571878076     -495.715515136719
-        40        0.800000000000     -396.570098876953       -0.006970465649     -495.710876464844
-        45        0.900000000000     -446.150207519531       -0.019694851711     -495.720275878906
-        50        1.000000000000     -495.725952148438       -0.020683377981     -495.725952148438
-```
-
-## OpenMM integration
-
-We provide an interface between `emle-engine` and [OpenMM](https://openmm.org) via the
-[Sire](https://sire.openbiosim.org/) molecular simulation framework. This allows QM/MM simulations
-to be run with OpenMM using EMLE for the embedding model. This provides greatly
-improved performance and flexibility in comparison to the `sander` interface.
-
-To use, first create an `emle-sire` conda environment:
-
-```sh
-conda env create -f environment_sire.yaml
-conda activate emle-sire
-```
-
-Next install `emle-engine` into the environment:
-
-```sh
-pip install .
-```
-
-For instructions on how to use the `emle-sire` interface, see the tutorial
-documentation [here](https://sire.openbiosim.org/tutorial/part08/02_emle.html).
-
-When performing end-state correction simulations using the `emle-sire` interface
-there is no need to specify the `lambda_interpolate` keyword when creating an
-`EMLECalculator` instance. Instead, interpolation can be enabled when creating a
-`Sire` dynamics object via the same keyword. (See the [tutorial](https://sire.openbiosim.org/tutorial/part08/02_emle.html) for details.)
-
-## Torch models
-
-The `emle.models` module provides a number of `torch` models. The base `EMLE` model
-can be used to compute the EMLE energy in isolation. The combined `ANI2xEMLE`
-and `MACEEMLE` models allow the computation of in vacuo and embedding energies
-in one go, using the [ANI2x](https://github.com/aiqm/torchani) and [MACE](https://github.com/ACEsuit/mace) models respectively. Creating additional models is straightforward. For details of how to use the `torch` models,
-see the tutorial documentation [here](https://github.com/OpenBioSim/sire/blob/feature_emle/doc/source/tutorial/part08/02_emle.rst#creating-an-emle-torch-module).
-
-## Error analysis
-`emle-engine` provides a CLI tool `emle-analyze` that facilitates analysis of
-the performance of EMLE-based simulations. It requires a set of single point
-reference calculations for a trajectory generated with `emle-server` (currently
-only [ORCA](https://orcaforum.kofo.mpg.de) is supported). It also requires MBIS
-decomposition of the in vacuo electronic density of the QM region with
-[horton](https://theochem.github.io/horton/2.1.1/index.html). Usage:
-```
-emle-analyze --qm-xyz qm.xyz \
-             --pc.xyz pc.xyz \
-             --emle-model model.mat \
-             --orca-tarball orca.tar \
-             --backend [deepmd, ani2x]
-             --alpha
-             result.mat
-```
-`qm.xyz` and `pc.xyz` are the QM and MM XYZ trajectories written out by
-`emle-server` (see above in the "Logging" section).
-
-`model.mat` is the EMLE model
-used.
-
-`orca.tar` is a tarball containing single point ORCA calculations and
-corresponding horton outputs. All files should be named as `index.*` where index
-is a numeric value identifying the snapshot (does not have to be consecutive)
-and the extensions are:
-- `.vac.orca`: ORCA output for gas phase calculation. When `--alpha` argument is
-               provided, must also include molecular dipolar polarizability
-               (`%elprop Polar`)
-- `.h5`: horton output for gas phase calculation
-- `.pc.orca`: ORCA output for calculation with point charges
-- `.pc`: charges and positions of the point charges (the ones used for `.pc.orca`
-         calculation)
-- `.vpot`: output of `orca_vpot`, electrostatic potential of gas phase system at
-           the positions of the point charges
-
-Optional `--backend` argument allows to also extract the energies with the
-in vacuo backend. Currently, only `deepmd` and `ani2x` backends are supported by
-`emle-analyze`. When `deepmd` backend is used, the DeepMD model must be provided
-with `--deepmd-model`.
-
-
-## Training of custom EMLE models
-Training of custom EMLE models can be performed with `emle-train` tool. It
-requires a tarball with the reference QM calculations with the same naming
-convention as the one for `emle-analyze` script, with the difference that only
-gas phase calculations are required and dipolar polarizabilies must be present.
-Simple usage:
-```
-emle-train --orca-tarball orca.tar model.mat
-```
-The resulting `model.mat` file can be directly used as `--emle-model` argument
-for `emle-server`. A full list of argument and their default values can be
-printed with `emle-train -h`:
-```
-usage: emle-train [-h] --orca-tarball name.tar [--train-mask] [--sigma] [--ivm-thr] [--epochs]
-                  [--lr-qeq] [--lr-thole] [--lr-sqrtk] [--print-every] [--computer-n-species]
-                  [--computer-zid-map] [--plot-data name.mat]
-                  output
-
-EMLE training script
-
-positional arguments:
-  output                Output model file
-
-options:
-  -h, --help            show this help message and exit
-  --orca-tarball name.tar
-                        ORCA tarball (default: None)
-  --train-mask          Mask for training set (default: None)
-  --sigma               Sigma value for GPR (default: 0.001)
-  --ivm-thr             IVM threshold (default: 0.05)
-  --epochs              Number of training epochs (default: 100)
-  --lr-qeq              Learning rate for QEq params (a_QEq, chi_ref) (default: 0.05)
-  --lr-thole            Learning rate for Thole model params (a_Thole, k_Z) (default: 0.05)
-  --lr-sqrtk            Learning rate for polarizability scaling factors (sqrtk_ref) (default: 0.05)
-  --print-every         How often to print training progress (default: 10)
-  --computer-n-species
-                        Number of species supported by AEV computer (default: None)
-  --computer-zid-map    Map between EMLE and AEV computer zid values (default: None)
-  --plot-data name.mat  Data for plotting (default: None)
-```
-`train-mask` if a file containing 0's and 1's that defines the subset of the full
-training set (provided as `--orca-tarball`) that is used for training. Note that
-the values written to `--plot-data` are for the full training set, which allows to
-do prediction plots for train/test sets.
-
-The `--computer-n-species` and `--computer-zid-map` arguments are only needed when
-using a common AEV computer for both gas phase backend and EMLE model.
-
-## Issues
-
-The [DeePMD-kit](https://docs.deepmodeling.com/projects/deepmd/en/master/index.html) conda package pulls in a version of MPI which may cause
-problems if using [ORCA](https://orcaforum.kofo.mpg.de/index.php) as the in vacuo backend, particularly when running
-on HPC resources that might enforce a specific MPI setup. (ORCA will
-internally call `mpirun` to parallelise work.) Since we don't need any of
-the MPI functionality from `DeePMD-kit`, the problematic packages can be
-safely removed from the environment with:
-
-```
-conda remove --force mpi mpich
-```
-
-Alternatively, if performance isn't an issue, simply set the number of
-threads to 1 in the `sander` input file, e.g.:
-
-```
-&orc
-  method='XTB2',
-  num_threads=1
-/
-```
-
-When running on an HPC resource it can often take a while for the `emle-server`
-to start. As such, the client will try reconnecting on failure a specified
-number of times before raising an exception. (Sleeping 2 seconds between
-retries.) By default, the client tries will try to connect 100 times. If this
-is unsuitable for your setup, then the number of attempts can be configured
-using the `EMLE_RETRIES` environment variable.
-
-When performing interpolation it is currently not possible to use AMBER force
-fields with CMAP terms due to a memory deallocation bug in `pysander`.
->>>>>>> 68c27a5c
+We thank EPSRC for funding (grant code EP/V011421/1).