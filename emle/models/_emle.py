--- conflicted
+++ resolved
@@ -328,13 +328,8 @@
             n_ref,
             ref_features,
             q_core,
-<<<<<<< HEAD
             emle_aev_computer=emle_aev_computer,
-=======
-            aev_computer=self._aev_computer,
-            aev_mask=aev_mask,
             aev_mean=params.get("aev_mean"),
->>>>>>> 0985cc84
             alpha_mode=self._alpha_mode,
             species=params.get("species", self._species),
             device=device,
